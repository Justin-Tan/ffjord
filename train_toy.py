import matplotlib
matplotlib.use('Agg')
import matplotlib.pyplot as plt

import argparse
import os
import time

import torch
import torch.optim as optim

import lib.toy_data as toy_data
import lib.utils as utils
from lib.visualize_flow import visualize_transform

from train_misc import standard_normal_logprob
from train_misc import set_cnf_options, count_nfe, count_parameters, count_total_time
from train_misc import add_spectral_norm, spectral_norm_power_iteration
from train_misc import create_regularization_fns, get_regularization, append_regularization_to_log
from train_misc import build_model_toy2d

from diagnostics.viz_toy import save_trajectory, trajectory_to_video

SOLVERS = ["dopri5", "bdf", "rk4", "midpoint", 'adams', 'explicit_adams']
parser = argparse.ArgumentParser('Continuous Normalizing Flow')
parser.add_argument(
    '--data', choices=['swissroll', '8gaussians', 'pinwheel', 'circles', 'moons'], type=str, default='pinwheel'
)
parser.add_argument(
    "--layer_type", type=str, default="concatsquash",
    choices=["ignore", "concat", "concat_v2", "squash", "concatsquash", "concatcoord", "hyper", "blend"]
)
parser.add_argument('--dims', type=str, default='64-64-64')
parser.add_argument("--num_blocks", type=int, default=1, help='Number of stacked CNFs.')
parser.add_argument('--time_length', type=float, default=0.5)
parser.add_argument('--train_T', type=eval, default=True)
parser.add_argument("--divergence_fn", type=str, default="brute_force", choices=["brute_force", "approximate"])
parser.add_argument("--nonlinearity", type=str, default="tanh", choices=["tanh", "relu", "softplus", "elu", "swish"])

parser.add_argument('--solver', type=str, default='dopri5', choices=SOLVERS)
parser.add_argument('--atol', type=float, default=1e-5)
parser.add_argument('--rtol', type=float, default=1e-5)
parser.add_argument("--step_size", type=float, default=None, help="Optional fixed step size.")

parser.add_argument('--test_solver', type=str, default=None, choices=SOLVERS + [None])
parser.add_argument('--test_atol', type=float, default=None)
parser.add_argument('--test_rtol', type=float, default=None)

parser.add_argument('--residual', type=eval, default=False, choices=[True, False])
parser.add_argument('--rademacher', type=eval, default=False, choices=[True, False])
parser.add_argument('--spectral_norm', type=eval, default=False, choices=[True, False])
parser.add_argument('--batch_norm', type=eval, default=False, choices=[True, False])
parser.add_argument('--bn_lag', type=float, default=0)

parser.add_argument('--niters', type=int, default=2500)
parser.add_argument('--batch_size', type=int, default=100)
parser.add_argument('--test_batch_size', type=int, default=1000)
parser.add_argument('--lr', type=float, default=1e-3)
parser.add_argument('--weight_decay', type=float, default=1e-5)

# Track quantities
parser.add_argument('--l1int', type=float, default=None, help="int_t ||f||_1")
parser.add_argument('--l2int', type=float, default=None, help="int_t ||f||_2")
parser.add_argument('--dl2int', type=float, default=None, help="int_t ||f^T df/dt||_2")
parser.add_argument('--JFrobint', type=float, default=None, help="int_t ||df/dx||_F")
parser.add_argument('--JdiagFrobint', type=float, default=None, help="int_t ||df_i/dx_i||_F")
parser.add_argument('--JoffdiagFrobint', type=float, default=None, help="int_t ||df/dx - df_i/dx_i||_F")

parser.add_argument('--save', type=str, default='experiments/cnf')
parser.add_argument('--viz_freq', type=int, default=100)
parser.add_argument('--val_freq', type=int, default=100)
parser.add_argument('--log_freq', type=int, default=10)
parser.add_argument('--gpu', type=int, default=0)
args = parser.parse_args()

# logger
utils.makedirs(args.save)
logger = utils.get_logger(logpath=os.path.join(args.save, 'logs'), filepath=os.path.abspath(__file__))

if args.layer_type == "blend":
    logger.info("!! Setting time_length from None to 1.0 due to use of Blend layers.")
    args.time_length = 1.0

logger.info(args)

device = torch.device('cuda:' + str(args.gpu) if torch.cuda.is_available() else 'cpu')


def get_transforms(model):
    def sample_fn(z, logpz=None):
        if logpz is not None:
            return model(z, logpz, reverse=True)
        else:
            return model(z, reverse=True)

    def density_fn(x, logpx=None):
        if logpx is not None:
            return model(x, logpx, reverse=False)
        else:
            return model(x, reverse=False)

    return sample_fn, density_fn


def compute_loss(args, model, batch_size=None):
    if batch_size is None: batch_size = args.batch_size

    # load data
    x = toy_data.inf_train_gen(args.data, batch_size=batch_size)
    x = torch.from_numpy(x).type(torch.float32).to(device)
    zero = torch.zeros(x.shape[0], 1).to(x)

    # transform to z
    z, delta_logp = model(x, zero)

    # compute log q(z)
    logpz = standard_normal_logprob(z).sum(1, keepdim=True)

    logpx = logpz - delta_logp
    loss = -torch.mean(logpx)
    return loss


if __name__ == '__main__':

    regularization_fns, regularization_coeffs = create_regularization_fns(args)
    model = build_model_toy2d(args, regularization_fns).to(device)
    if args.spectral_norm: add_spectral_norm(model)
    set_cnf_options(args, model)

    logger.info(model)
    logger.info("Number of trainable parameters: {}".format(count_parameters(model)))

    optimizer = optim.Adam(model.parameters(), lr=args.lr, weight_decay=args.weight_decay)

    time_meter = utils.RunningAverageMeter(0.93)
    loss_meter = utils.RunningAverageMeter(0.93)
    nfe_meter = utils.RunningAverageMeter(0.93)
    tt_meter = utils.RunningAverageMeter(0.93)

    end = time.time()
    best_loss = float('inf')
    model.train()
    for itr in range(1, args.niters + 1):
        optimizer.zero_grad()
        if args.spectral_norm: spectral_norm_power_iteration(model, 1)

        loss = compute_loss(args, model)
        loss_meter.update(loss.item())

        if len(regularization_coeffs) > 0:
            reg_states = get_regularization(model, regularization_coeffs)
            reg_loss = sum(
                reg_state * coeff for reg_state, coeff in zip(reg_states, regularization_coeffs) if coeff != 0
            )
            loss = loss + reg_loss

        total_time = count_total_time(model)

        loss.backward()
        optimizer.step()

        time_meter.update(time.time() - end)
        nfe_meter.update(count_nfe(model))
<<<<<<< HEAD
        tt_meter.update(total_time)

        log_message = (
            'Iter {:04d} | Time {:.4f}({:.4f}) | Loss {:.6f}({:.6f}) | NFE {:.0f}({:.1f}) | CNF Time {:.4f}({:.4f})'.
            format(
                itr, time_meter.val, time_meter.avg, loss_meter.val, loss_meter.avg, nfe_meter.val, nfe_meter.avg,
                tt_meter.val, tt_meter.avg
            )
        )
        if len(regularization_coeffs) > 0:
            log_message = append_regularization_to_log(log_message, regularization_fns, reg_states)

        logger.info(log_message)
=======
        if itr % args.log_freq == 0:
            logger.info(
                'Iter {:04d} | Time {:.4f}({:.4f}) | Loss {:.6f}({:.6f}) | NFE {:.0f}({:.1f})'.
                format(itr, time_meter.val, time_meter.avg,
                       loss_meter.val, loss_meter.avg, nfe_meter.val, nfe_meter.avg)
            )
>>>>>>> bc986d73

        if itr % args.val_freq == 0 or itr == args.niters:
            with torch.no_grad():
                model.eval()
                test_loss = compute_loss(args, model, batch_size=args.test_batch_size)
                test_nfe = count_nfe(model)
                log_message = '[TEST] Iter {:04d} | Test Loss {:.6f} | NFE {:.0f}'.format(itr, test_loss, test_nfe)
                logger.info(log_message)

                if test_loss.item() < best_loss:
                    best_loss = test_loss.item()
                    utils.makedirs(args.save)
                    torch.save({
                        'args': args,
                        'state_dict': model.state_dict(),
                    }, os.path.join(args.save, 'checkpt.pth'))
                model.train()

        if itr % args.viz_freq == 0:
            with torch.no_grad():
                model.eval()
                p_samples = toy_data.inf_train_gen(args.data, batch_size=2000)

                sample_fn, density_fn = get_transforms(model)

                plt.figure(figsize=(9, 3))
                visualize_transform(
                    p_samples, torch.randn, standard_normal_logprob, transform=sample_fn, inverse_transform=density_fn,
                    samples=True, npts=100, device=device
                )
                fig_filename = os.path.join(args.save, 'figs', '{:04d}.jpg'.format(itr))
                utils.makedirs(os.path.dirname(fig_filename))
                plt.savefig(fig_filename)
                plt.close()
                model.train()

        end = time.time()

    logger.info('Training has finished.')

    save_traj_dir = os.path.join(args.save, 'trajectory')
    logger.info('Plotting trajectory to {}'.format(save_traj_dir))
    data_samples = toy_data.inf_train_gen(args.data, batch_size=2000)
    save_trajectory(model, data_samples, save_traj_dir, device=device)
    trajectory_to_video(save_traj_dir)<|MERGE_RESOLUTION|>--- conflicted
+++ resolved
@@ -162,7 +162,6 @@
 
         time_meter.update(time.time() - end)
         nfe_meter.update(count_nfe(model))
-<<<<<<< HEAD
         tt_meter.update(total_time)
 
         log_message = (
@@ -176,14 +175,6 @@
             log_message = append_regularization_to_log(log_message, regularization_fns, reg_states)
 
         logger.info(log_message)
-=======
-        if itr % args.log_freq == 0:
-            logger.info(
-                'Iter {:04d} | Time {:.4f}({:.4f}) | Loss {:.6f}({:.6f}) | NFE {:.0f}({:.1f})'.
-                format(itr, time_meter.val, time_meter.avg,
-                       loss_meter.val, loss_meter.avg, nfe_meter.val, nfe_meter.avg)
-            )
->>>>>>> bc986d73
 
         if itr % args.val_freq == 0 or itr == args.niters:
             with torch.no_grad():
